--- conflicted
+++ resolved
@@ -11,14 +11,11 @@
 model LiteLLM_BudgetTable {
   budget_id String @id @default(uuid())
   max_budget Float?
-<<<<<<< HEAD
-=======
   soft_budget Float?
->>>>>>> b30cbd0d
   max_parallel_requests Int?
   tpm_limit     BigInt?
   rpm_limit     BigInt?
-  model_max_budget Json @default("{}")
+  model_max_budget Json?
   budget_duration String? 
   budget_reset_at DateTime?
   created_at    DateTime               @default(now()) @map("created_at")
