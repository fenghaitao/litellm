import json
import os
import sys

import pytest

sys.path.insert(
    0, os.path.abspath("../..")
)  # Adds the parent directory to the system path

from unittest.mock import MagicMock, patch

from pydantic import BaseModel

import litellm
from litellm.cost_calculator import (
    handle_realtime_stream_cost_calculation,
    response_cost_calculator,
)
from litellm.types.llms.openai import OpenAIRealtimeStreamList
from litellm.types.utils import ModelResponse, PromptTokensDetailsWrapper, Usage


def test_cost_calculator_with_response_cost_in_additional_headers():
    class MockResponse(BaseModel):
        _hidden_params = {
            "additional_headers": {"llm_provider-x-litellm-response-cost": 1000}
        }

    result = response_cost_calculator(
        response_object=MockResponse(),
        model="",
        custom_llm_provider=None,
        call_type="",
        optional_params={},
        cache_hit=None,
        base_model=None,
    )

    assert result == 1000


def test_cost_calculator_with_usage():
    from litellm import get_model_info

    os.environ["LITELLM_LOCAL_MODEL_COST_MAP"] = "True"
    litellm.model_cost = litellm.get_model_cost_map(url="")

    usage = Usage(
        prompt_tokens=100,
        completion_tokens=100,
        prompt_tokens_details=PromptTokensDetailsWrapper(
            text_tokens=10, audio_tokens=90
        ),
    )
    mr = ModelResponse(usage=usage, model="gemini-2.0-flash-001")

    result = response_cost_calculator(
        response_object=mr,
        model="",
        custom_llm_provider="vertex_ai",
        call_type="acompletion",
        optional_params={},
        cache_hit=None,
        base_model=None,
    )

    model_info = litellm.model_cost["gemini-2.0-flash-001"]

    expected_cost = (
        usage.prompt_tokens_details.audio_tokens
        * model_info["input_cost_per_audio_token"]
        + usage.prompt_tokens_details.text_tokens * model_info["input_cost_per_token"]
        + usage.completion_tokens * model_info["output_cost_per_token"]
    )

    assert result == expected_cost, f"Got {result}, Expected {expected_cost}"


def test_handle_realtime_stream_cost_calculation():
    from litellm.cost_calculator import RealtimeAPITokenUsageProcessor

    # Setup test data
    results: OpenAIRealtimeStreamList = [
        {"type": "session.created", "session": {"model": "gpt-3.5-turbo"}},
        {
            "type": "response.done",
            "response": {
                "usage": {"input_tokens": 100, "output_tokens": 50, "total_tokens": 150}
            },
        },
        {
            "type": "response.done",
            "response": {
                "usage": {
                    "input_tokens": 200,
                    "output_tokens": 100,
                    "total_tokens": 300,
                }
            },
        },
    ]

    combined_usage_object = RealtimeAPITokenUsageProcessor.collect_and_combine_usage_from_realtime_stream_results(
        results=results,
    )

    # Test with explicit model name
    cost = handle_realtime_stream_cost_calculation(
        results=results,
        combined_usage_object=combined_usage_object,
        custom_llm_provider="openai",
        litellm_model_name="gpt-3.5-turbo",
    )

    # Calculate expected cost
    # gpt-3.5-turbo costs: $0.0015/1K tokens input, $0.002/1K tokens output
    expected_cost = (300 * 0.0015 / 1000) + (  # input tokens (100 + 200)
        150 * 0.002 / 1000
    )  # output tokens (50 + 100)
    assert (
        abs(cost - expected_cost) <= 0.00075
    )  # Allow small floating point differences

    # Test with different model name in session
    results[0]["session"]["model"] = "gpt-4"

    cost = handle_realtime_stream_cost_calculation(
        results=results,
        combined_usage_object=combined_usage_object,
        custom_llm_provider="openai",
        litellm_model_name="gpt-3.5-turbo",
    )

    # Calculate expected cost using gpt-4 rates
    # gpt-4 costs: $0.03/1K tokens input, $0.06/1K tokens output
    expected_cost = (300 * 0.03 / 1000) + (  # input tokens
        150 * 0.06 / 1000
    )  # output tokens
    assert abs(cost - expected_cost) < 0.00076

    # Test with no response.done events
    results = [{"type": "session.created", "session": {"model": "gpt-3.5-turbo"}}]
    combined_usage_object = RealtimeAPITokenUsageProcessor.collect_and_combine_usage_from_realtime_stream_results(
        results=results,
    )
    cost = handle_realtime_stream_cost_calculation(
        results=results,
        combined_usage_object=combined_usage_object,
        custom_llm_provider="openai",
        litellm_model_name="gpt-3.5-turbo",
    )
    assert cost == 0.0  # No usage, no cost


def test_custom_pricing_with_router_model_id():
    from litellm import Router

    router = Router(
        model_list=[
            {
                "model_name": "prod/claude-3-5-sonnet-20240620",
                "litellm_params": {
                    "model": "anthropic/claude-3-5-sonnet-20240620",
                    "api_key": "test_api_key",
                },
                "model_info": {
                    "id": "my-unique-model-id",
                    "input_cost_per_token": 0.000006,
                    "output_cost_per_token": 0.00003,
                    "cache_creation_input_token_cost": 0.0000075,
                    "cache_read_input_token_cost": 0.0000006,
                },
            },
            {
                "model_name": "claude-3-5-sonnet-20240620",
                "litellm_params": {
                    "model": "anthropic/claude-3-5-sonnet-20240620",
                    "api_key": "test_api_key",
                },
                "model_info": {
                    "input_cost_per_token": 100,
                    "output_cost_per_token": 200,
                },
            },
        ]
    )

    result = router.completion(
        model="claude-3-5-sonnet-20240620",
        messages=[{"role": "user", "content": "Hello, world!"}],
        mock_response=True,
    )

    result_2 = router.completion(
        model="prod/claude-3-5-sonnet-20240620",
        messages=[{"role": "user", "content": "Hello, world!"}],
        mock_response=True,
    )

    assert (
        result._hidden_params["response_cost"]
        > result_2._hidden_params["response_cost"]
    )

    model_info = router.get_deployment_model_info(
        model_id="my-unique-model-id", model_name="anthropic/claude-3-5-sonnet-20240620"
    )
    assert model_info is not None
    assert model_info["input_cost_per_token"] == 0.000006
    assert model_info["output_cost_per_token"] == 0.00003
    assert model_info["cache_creation_input_token_cost"] == 0.0000075
    assert model_info["cache_read_input_token_cost"] == 0.0000006


def test_azure_realtime_cost_calculator():
    from litellm import get_model_info

    os.environ["LITELLM_LOCAL_MODEL_COST_MAP"] = "True"
    litellm.model_cost = litellm.get_model_cost_map(url="")

    cost = handle_realtime_stream_cost_calculation(
        results=[
            {
                "type": "session.created",
                "session": {"model": "gpt-4o-realtime-preview-2024-12-17"},
            },
        ],
        combined_usage_object=Usage(
            prompt_tokens=100,
            completion_tokens=100,
            prompt_tokens_details=PromptTokensDetailsWrapper(
                text_tokens=10, audio_tokens=90
            ),
        ),
        custom_llm_provider="azure",
        litellm_model_name="my-custom-azure-deployment",
    )

    assert cost > 0


def test_default_image_cost_calculator(monkeypatch):
    from litellm.cost_calculator import default_image_cost_calculator

    temp_object = {
        "litellm_provider": "azure",
        "input_cost_per_pixel": 10,
    }

    monkeypatch.setattr(
        litellm,
        "model_cost",
        {
            "azure/bf9001cd7209f5734ecb4ab937a5a0e2ba5f119708bd68f184db362930f9dc7b": temp_object
        },
    )

    args = {
        "model": "azure/bf9001cd7209f5734ecb4ab937a5a0e2ba5f119708bd68f184db362930f9dc7b",
        "custom_llm_provider": "azure",
        "quality": "standard",
        "n": 1,
        "size": "1024-x-1024",
        "optional_params": {},
    }
    cost = default_image_cost_calculator(**args)
    assert cost == 10485760


def test_cost_calculator_with_cache_creation():
    from litellm import completion_cost
    from litellm.types.utils import (
        Choices,
        CompletionTokensDetailsWrapper,
        Message,
        PromptTokensDetailsWrapper,
        Usage,
    )

    litellm_model_response = ModelResponse(
        id="chatcmpl-cc5638bc-fdfe-48e4-8884-57c8f4fb7c63",
        created=1750733889,
        model=None,
        object="chat.completion",
        system_fingerprint=None,
        choices=[
            Choices(
                finish_reason="stop",
                index=0,
                message=Message(
                    content="Hello! How can I help you today?",
                    role="assistant",
                    tool_calls=None,
                    function_call=None,
                    provider_specific_fields=None,
                ),
            )
        ],
        usage=Usage(
            **{
                "total_tokens": 28508,
                "prompt_tokens": 28495,
                "completion_tokens": 13,
                "prompt_tokens_details": {"audio_tokens": None, "cached_tokens": 0},
                "cache_read_input_tokens": 28491,
                "completion_tokens_details": {
                    "audio_tokens": None,
                    "reasoning_tokens": 0,
                    "accepted_prediction_tokens": None,
                    "rejected_prediction_tokens": None,
                },
                "cache_creation_input_tokens": 15,
            }
        ),
    )
    model = "claude-sonnet-4@20250514"

    assert litellm_model_response.usage.prompt_tokens_details.cached_tokens == 28491

    result = completion_cost(
        completion_response=litellm_model_response,
        model=model,
        custom_llm_provider="vertex_ai",
    )

    print(result)


def test_bedrock_cost_calculator_comparison_with_without_cache():
    """Test that Bedrock caching reduces costs compared to non-cached requests"""
    from litellm import completion_cost
    from litellm.types.utils import Choices, Message, PromptTokensDetailsWrapper, Usage

    # Response WITHOUT caching
    response_no_cache = ModelResponse(
        id="msg_no_cache",
        created=1750733889,
        model="anthropic.claude-sonnet-4-20250514-v1:0",
        object="chat.completion",
        choices=[
            Choices(
                finish_reason="stop",
                index=0,
                message=Message(
                    content="Response without cache",
                    role="assistant",
                ),
            )
        ],
        usage=Usage(
            total_tokens=28508,
            prompt_tokens=28495,
            completion_tokens=13,
        ),
    )

    # Response WITH caching (same total tokens, but most are cached)
    response_with_cache = ModelResponse(
        id="msg_with_cache",
        created=1750733889,
        model="anthropic.claude-sonnet-4-20250514-v1:0",
        object="chat.completion",
        choices=[
            Choices(
                finish_reason="stop",
                index=0,
                message=Message(
                    content="Response with cache",
                    role="assistant",
                ),
            )
        ],
        usage=Usage(
            **{
                "total_tokens": 28508,
                "prompt_tokens": 28495,
                "completion_tokens": 13,
                "prompt_tokens_details": {"audio_tokens": None, "cached_tokens": 0},
                "cache_read_input_tokens": 28491,  # Most tokens are read from cache (cheaper)
                "completion_tokens_details": {
                    "audio_tokens": None,
                    "reasoning_tokens": 0,
                    "accepted_prediction_tokens": None,
                    "rejected_prediction_tokens": None,
                },
                "cache_creation_input_tokens": 15,  # Only 15 new tokens added to cache
            }
        ),
    )

    # Calculate costs
    cost_no_cache = completion_cost(
        completion_response=response_no_cache,
        model="bedrock/anthropic.claude-sonnet-4-20250514-v1:0",
        custom_llm_provider="bedrock",
    )

    cost_with_cache = completion_cost(
        completion_response=response_with_cache,
        model="bedrock/anthropic.claude-sonnet-4-20250514-v1:0",
        custom_llm_provider="bedrock",
    )

    # Verify that cached request is cheaper
    assert cost_with_cache < cost_no_cache
    print(f"Cost without cache: {cost_no_cache}")
    print(f"Cost with cache: {cost_with_cache}")


def test_gemini_25_implicit_caching_cost():
    """
    Test that Gemini 2.5 models correctly calculate costs with implicit caching.

    This test reproduces the issue from #11156 where cached tokens should receive
    a 75% discount.
    """
    from litellm import completion_cost
    from litellm.types.utils import (
        Choices,
        Message,
        ModelResponse,
        PromptTokensDetailsWrapper,
        Usage,
    )

    # Create a mock response similar to the one in the issue
    litellm_model_response = ModelResponse(
        id="test-response",
        created=1750733889,
        model="gemini/gemini-2.5-flash",
        object="chat.completion",
        system_fingerprint=None,
        choices=[
            Choices(
                finish_reason="stop",
                index=0,
                message=Message(
                    content="Understood. This is a test message to check the response from the Gemini model.",
                    role="assistant",
                    tool_calls=None,
                    function_call=None,
                ),
            )
        ],
        usage=Usage(
            total_tokens=15050,
            prompt_tokens=15033,
            completion_tokens=17,
            prompt_tokens_details=PromptTokensDetailsWrapper(
                audio_tokens=None,
                cached_tokens=14316,  # This is cachedContentTokenCount from Gemini
            ),
            completion_tokens_details=None,
        ),
    )

    # Calculate the cost
    result = completion_cost(
        completion_response=litellm_model_response,
        model="gemini/gemini-2.5-flash",
    )

    # From the issue:
    # input: $0.15 / 1000000 tokens
    # output: $0.60 / 1000000 tokens
    # With caching: 0.15*0.25*(14316/1000000)+0.15*((15033-14316)/1000000)+0.6*(17/1000000) = 0.0006546

    # Breakdown:
    # - Cached tokens: 14316 * 0.15/1M * 0.25 = 0.00053685
    # - Non-cached tokens: (15033-14316) * 0.15/1M = 717 * 0.15/1M = 0.00010755
    # - Output tokens: 17 * 0.6/1M = 0.00001020
    # Total: 0.00053685 + 0.00010755 + 0.00001020 = 0.0006546

    expected_cost = 0.0013312999999999999

    # Allow for small floating point differences
    assert (
        abs(result - expected_cost) < 1e-8
    ), f"Expected cost {expected_cost}, but got {result}"

    print(f"✓ Gemini 2.5 implicit caching cost calculation is correct: ${result:.8f}")


<<<<<<< HEAD
def test_log_context_cost_calculation():
    """
    Test that log context cost calculation works correctly with tiered pricing.
    
    This test verifies that when using extended context (above 200k tokens),
    the log context costs are calculated using the appropriate tiered rates.
    """
    from litellm import completion_cost
    from litellm.types.utils import (
        Choices,
        Message,
        ModelResponse,
        PromptTokensDetailsWrapper,
        Usage,
    )

    # Create a mock response with extended context usage
    extended_context_response = ModelResponse(
        id="test-extended-context-response",
        created=1750733889,
        model="claude-4-sonnet-20250514",
        object="chat.completion",
        system_fingerprint=None,
        choices=[
            Choices(
                finish_reason="stop",
                index=0,
                message=Message(
                    content="This is a test response for extended context cost calculation.",
                    role="assistant",
                    tool_calls=None,
                    function_call=None,
                ),
            )
        ],
        usage=Usage(
            total_tokens=350000,  # Above 200k threshold
            prompt_tokens=300000,  # Above 200k threshold
            completion_tokens=50000,
            prompt_tokens_details=PromptTokensDetailsWrapper(
                text_tokens=300000,
                cached_tokens=0,  # No cache hits
                audio_tokens=None,
                image_tokens=None,
                character_count=None,
                video_length_seconds=None,
            ),
            completion_tokens_details=None,
            _cache_creation_input_tokens=1000,  # Some tokens added to cache
        ),
    )

    # Calculate the cost using the extended context model
    result = completion_cost(
        completion_response=extended_context_response,
        model="claude-4-sonnet-20250514",
        custom_llm_provider="anthropic",
    )

    # Debug: Print the actual result
    print(f"DEBUG: Actual cost result: ${result:.6f}")
    
    # Get model info to understand the pricing
    from litellm import get_model_info
    model_info = get_model_info(model="claude-4-sonnet-20250514", custom_llm_provider="anthropic")
    
    # Calculate expected cost based on actual model pricing
    input_cost_per_token = model_info.get("input_cost_per_token", 0)
    output_cost_per_token = model_info.get("output_cost_per_token", 0)
    cache_creation_cost_per_token = model_info.get("cache_creation_input_token_cost", 0)
    
    # Check if tiered pricing is applied
    input_cost_above_200k = model_info.get("input_cost_per_token_above_200k_tokens", input_cost_per_token)
    output_cost_above_200k = model_info.get("output_cost_per_token_above_200k_tokens", output_cost_per_token)
    cache_creation_above_200k = model_info.get("cache_creation_input_token_cost_above_200k_tokens", cache_creation_cost_per_token)
    
    print(f"DEBUG: Base input cost per token: ${input_cost_per_token:.2e}")
    print(f"DEBUG: Base output cost per token: ${output_cost_per_token:.2e}")
    print(f"DEBUG: Base cache creation cost per token: ${cache_creation_cost_per_token:.2e}")
    
    # Handle tiered pricing - if not available, use base pricing
    if input_cost_above_200k is not None:
        print(f"DEBUG: Tiered input cost per token (>200k): ${input_cost_above_200k:.2e}")
    else:
        print(f"DEBUG: No tiered input pricing available, using base pricing")
        input_cost_above_200k = input_cost_per_token
        
    if output_cost_above_200k is not None:
        print(f"DEBUG: Tiered output cost per token (>200k): ${output_cost_above_200k:.2e}")
    else:
        print(f"DEBUG: No tiered output pricing available, using base pricing")
        output_cost_above_200k = output_cost_per_token
        
    if cache_creation_above_200k is not None:
        print(f"DEBUG: Tiered cache creation cost per token (>200k): ${cache_creation_above_200k:.2e}")
    else:
        print(f"DEBUG: No tiered cache creation pricing available, using base pricing")
        cache_creation_above_200k = cache_creation_cost_per_token
    
    # Since we're above 200k tokens, we should use tiered pricing if available
    expected_input_cost = 300000 * input_cost_above_200k
    expected_output_cost = 50000 * output_cost_above_200k
    expected_cache_cost = 1000 * cache_creation_above_200k
    expected_total = expected_input_cost + expected_output_cost + expected_cache_cost
    
    print(f"DEBUG: Expected total: ${expected_total:.6f}")
    
    # Allow for small floating point differences
    assert (
        abs(result - expected_total) < 1e-6
    ), f"Expected cost ${expected_total:.6f}, but got ${result:.6f}"

    print(f"✓ Log context cost calculation with tiered pricing is correct: ${result:.6f}")
    print(f"  - Input tokens (300k): ${expected_input_cost:.6f}")
    print(f"  - Output tokens (50k): ${expected_output_cost:.6f}")
    print(f"  - Cache creation (1k): ${expected_cache_cost:.6f}")
    print(f"  - Total: ${result:.6f}")
=======
def test_gemini_25_explicit_caching_cost_direct_usage():
    """
    Test that Gemini 2.5 models correctly calculate costs with explicit caching.

    This test reproduces the issue from #11156 where cached tokens should receive
    a 75% discount.
    """
    from litellm.litellm_core_utils.llm_cost_calc.utils import generic_cost_per_token
    from litellm.types.utils import (
        CompletionTokensDetailsWrapper,
        PromptTokensDetailsWrapper,
        Usage,
    )
    from litellm.utils import get_model_info

    model_info = get_model_info(model="gemini-2.5-pro", custom_llm_provider="gemini")

    usage = Usage(
        completion_tokens=2522,
        prompt_tokens=42001,
        total_tokens=44523,
        completion_tokens_details=CompletionTokensDetailsWrapper(
            accepted_prediction_tokens=None,
            audio_tokens=None,
            reasoning_tokens=1908,
            rejected_prediction_tokens=None,
            text_tokens=614,
        ),
        prompt_tokens_details=PromptTokensDetailsWrapper(
            audio_tokens=None, cached_tokens=40938, text_tokens=1063, image_tokens=None
        ),
    )

    input_cost, output_cost = generic_cost_per_token(
        model="gemini/gemini-2.5-pro",
        usage=usage,
        custom_llm_provider="gemini",
    )

    total_cost = input_cost + output_cost

    expected_higher_than_actual_cost = (
        model_info["input_cost_per_token"] * usage.prompt_tokens
        + model_info["output_cost_per_token"] * usage.completion_tokens
    )

    print(f"expected_higher_than_actual_cost: {expected_higher_than_actual_cost}")

    assert expected_higher_than_actual_cost > total_cost

    expected_actual_cost = (
        model_info["input_cost_per_token"] * usage.prompt_tokens_details.text_tokens
        + model_info["cache_read_input_token_cost"]
        * usage.prompt_tokens_details.cached_tokens
        + model_info["output_cost_per_token"] * usage.completion_tokens
    )

    print(
        f"model_info['input_cost_per_token']: {model_info['input_cost_per_token']}, usage.prompt_tokens_details.text_tokens: {usage.prompt_tokens_details.text_tokens}, model_info['cache_read_input_token_cost']: {model_info['cache_read_input_token_cost']}, model_info['output_cost_per_token']: {model_info['output_cost_per_token']}"
    )

    print(f"Expected actual cost: {expected_actual_cost}")

    assert expected_actual_cost == total_cost
>>>>>>> 137a98a5
<|MERGE_RESOLUTION|>--- conflicted
+++ resolved
@@ -482,7 +482,7 @@
     print(f"✓ Gemini 2.5 implicit caching cost calculation is correct: ${result:.8f}")
 
 
-<<<<<<< HEAD
+
 def test_log_context_cost_calculation():
     """
     Test that log context cost calculation works correctly with tiered pricing.
@@ -600,7 +600,7 @@
     print(f"  - Output tokens (50k): ${expected_output_cost:.6f}")
     print(f"  - Cache creation (1k): ${expected_cache_cost:.6f}")
     print(f"  - Total: ${result:.6f}")
-=======
+
 def test_gemini_25_explicit_caching_cost_direct_usage():
     """
     Test that Gemini 2.5 models correctly calculate costs with explicit caching.
@@ -665,4 +665,3 @@
     print(f"Expected actual cost: {expected_actual_cost}")
 
     assert expected_actual_cost == total_cost
->>>>>>> 137a98a5
